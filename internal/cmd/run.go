package cmd

import (
	"context"
	"fmt"
	"io"
	"os"
	"os/signal"
	"strings"
	"syscall"

	"github.com/containerd/console"
	"github.com/fatih/color"
	"github.com/pkg/errors"
	"github.com/rwtodd/Go.Sed/sed"
	"github.com/spf13/cobra"
	"github.com/stateful/runme/internal/document"
	"github.com/stateful/runme/internal/project"
	"github.com/stateful/runme/internal/runner/client"
	"github.com/stateful/runme/internal/tui"
<<<<<<< HEAD

	"github.com/charmbracelet/bubbles/key"
	"github.com/charmbracelet/bubbles/list"
	tea "github.com/charmbracelet/bubbletea"
	"github.com/charmbracelet/lipgloss"
=======
>>>>>>> 9cae2fe9
)

func runCmd() *cobra.Command {
	var (
		dryRun         bool
		runAll         bool
		parallel       bool
		replaceScripts []string
		serverAddr     string
		category       string
		getRunnerOpts  func() ([]client.RunnerOption, error)
	)

	cmd := cobra.Command{
		Use:               "run <commands>",
		Aliases:           []string{"exec"},
		Short:             "Run a selected command",
		Long:              "Run a selected command identified based on its unique parsed name.",
		Args:              cobra.ArbitraryArgs,
		ValidArgsFunction: validCmdNames,
		RunE: func(cmd *cobra.Command, args []string) error {
			runMany := runAll || (category != "" && len(args) == 0)
			if !runMany && len(args) == 0 {
				return errors.New("must provide at least one command to run")
			}

			proj, err := getProject()
			if err != nil {
				return err
			}

			runBlocks := make([]project.FileCodeBlock, 0)

			{
				blocks, err := proj.LoadTasks()
				if err != nil {
					return err
				}

<<<<<<< HEAD
				for _, arg := range args {
					queryFile, queryName, err := splitRunArgument(arg)
					if err != nil {
						return err
					}

					blocks, err := blocks.LookupWithFile(queryFile, queryName)
					if err != nil {
						return err
					}

					var block project.CodeBlock

					if len(blocks) > 1 {
						if !isTerminal(os.Stdout.Fd()) {
							return errors.New("multiple matches found for code block; please use a file specifier in the form \"{file}:{task-name}\"")
						}

						pBlock, err := promptForRun(cmd, blocks)
						if err != nil {
							return err
						}
						block = *pBlock
					} else {
						block = blocks[0]
					}

					if err := replace(replaceScripts, block.Block.Lines()); err != nil {
						return err
=======
				if runMany {
					for _, block := range blocks {
						if !block.ExcludeFromRunAll() {
							if category != "" && category != block.Category() {
								continue
							}
							runBlocks = append(runBlocks, block)
						}
					}
					if len(runBlocks) == 0 {
						return errors.New("No tasks to execute with the category provided")
					}
				} else {
					for _, arg := range args {
						block, err := lookupCodeBlock(blocks, arg)
						if err != nil {
							return err
						}

						if err := replace(replaceScripts, block.Lines()); err != nil {
							return err
						}

						runBlocks = append(runBlocks, block)
>>>>>>> 9cae2fe9
					}
				}
			}

			if runMany {
				err := confirmExecution(cmd, len(runBlocks), parallel, category)
				if err != nil {
					return err
				}
			}

			ctx, cancel := ctxWithSigCancel(cmd.Context())
			defer cancel()

			var stdin io.Reader

			// Use pipe here so that it can be closed and the command can exit.
			// Without this approach, the command would hang on reading from stdin.
			r, w := io.Pipe()
			stdin = r
			go func() { _, _ = io.Copy(w, cmd.InOrStdin()) }()

			runnerOpts, err := getRunnerOpts()
			if err != nil {
				return err
			}

			runnerOpts = append(
				runnerOpts,
				client.WithinShellMaybe(),
				client.WithStdin(stdin),
				client.WithStdout(cmd.OutOrStdout()),
				client.WithStderr(cmd.ErrOrStderr()),
				client.WithProject(proj),
			)

			var runner client.Runner

			if serverAddr == "" {
				localRunner, err := client.NewLocalRunner(runnerOpts...)
				if err != nil {
					return err
				}

				runner = localRunner
			} else {
				remoteRunner, err := client.NewRemoteRunner(
					cmd.Context(),
					serverAddr,
					runnerOpts...,
				)
				if err != nil {
					return err
				}

				runner = remoteRunner
			}

			blockColor := color.New(color.Bold, color.FgYellow)
			playColor := color.New(color.BgHiBlue, color.Bold, color.FgWhite)
			textColor := color.New()
			successColor := color.New(color.FgGreen)
			failureColor := color.New(color.FgRed)

			infoMsgPrefix := playColor.Sprint(" ► ")

			multiRunner := client.MultiRunner{
				Runner: runner,
				PreRunMsg: func(blocks []project.FileCodeBlock, parallel bool) string {
					blockNames := make([]string, len(blocks))
					for i, block := range blocks {
						blockNames[i] = block.GetBlock().Name()
						blockNames[i] = blockColor.Sprint(blockNames[i])
					}

					scriptRunText := "Running task"
					if runMany && parallel {
						scriptRunText = "Running"
						blockNames = []string{blockColor.Sprint("all tasks")}
						if category != "" {
							blockNames = []string{blockColor.Sprintf("tasks for category %s", category)}
						}
					}

					if len(blocks) > 1 && !runMany {
						scriptRunText += "s"
					}

					extraText := ""

					if parallel {
						extraText = " in parallel"
					}

					return fmt.Sprintf(
						"%s %s %s%s...\n",
						infoMsgPrefix,
						textColor.Sprint(scriptRunText),
						strings.Join(blockNames, ", "),
						textColor.Sprint(extraText),
					)
				},
				PostRunMsg: func(block *document.CodeBlock, exitCode uint) string {
					var statusIcon string

					if exitCode == 0 {
						statusIcon = successColor.Sprint("✓")
					} else {
						statusIcon = failureColor.Sprint("𐄂")
					}

					return textColor.Sprintf(
						"%s %s %s %s %s %v\n",
						infoMsgPrefix,
						statusIcon,
						textColor.Sprint("Task"),
						blockColor.Sprint(block.Name()),
						textColor.Sprint("exited with code"),
						exitCode,
					)
				},
			}

			if parallel {
				multiRunner.StdoutPrefix = fmt.Sprintf("[%s] ", blockColor.Sprintf("%%s"))
			}

			defer multiRunner.Cleanup(cmd.Context())

			if dryRun {
				return runner.DryRunBlock(ctx, runBlocks[0], cmd.ErrOrStderr())
			}

			err = inRawMode(func() error {
				if len(runBlocks) > 1 {
					return multiRunner.RunBlocks(ctx, runBlocks, parallel)
				}

				return runner.RunBlock(ctx, runBlocks[0])
			})

			if err != nil {
				if err != nil && errors.Is(err, io.ErrClosedPipe) {
					err = nil
				}
			}
			return err
		},
	}

	setDefaultFlags(&cmd)

	cmd.Flags().BoolVar(&dryRun, "dry-run", false, "Print the final command without executing.")
	cmd.Flags().StringArrayVarP(&replaceScripts, "replace", "r", nil, "Replace instructions using sed.")
	cmd.Flags().BoolVarP(&parallel, "parallel", "p", false, "Run tasks in parallel.")
	cmd.Flags().BoolVarP(&runAll, "all", "a", false, "Run all commands.")
	cmd.Flags().StringVarP(&category, "category", "c", "", "Run from a specific category.")

	getRunnerOpts = setRunnerFlags(&cmd, &serverAddr)

	return &cmd
}

func ctxWithSigCancel(ctx context.Context) (context.Context, context.CancelFunc) {
	ctx, cancel := context.WithCancel(ctx)

	sigs := make(chan os.Signal, 1)
	signal.Notify(sigs, syscall.SIGINT, syscall.SIGTERM, syscall.SIGQUIT)

	go func() {
		<-sigs
		cancel()
	}()

	return ctx, cancel
}

func replace(scripts []string, lines []string) error {
	if len(scripts) == 0 {
		return nil
	}

	for _, script := range scripts {
		engine, err := sed.New(strings.NewReader(script))
		if err != nil {
			return errors.Wrapf(err, "failed to compile sed script %q", script)
		}

		for idx, line := range lines {
			var err error
			lines[idx], err = engine.RunString(line)
			if err != nil {
				return errors.Wrapf(err, "failed to run sed script %q on line %q", script, line)
			}
		}
	}

	return nil
}

func inRawMode(cb func() error) error {
	if !isTerminal(os.Stdout.Fd()) {
		return cb()
	}

	current := console.Current()
	_ = current.SetRaw()

	err := cb()

	_ = current.Reset()

	return err
}

<<<<<<< HEAD
const fileNameSeparator = ":"

func splitRunArgument(name string) (queryFile string, queryName string, err error) {
	parts := strings.SplitN(name, fileNameSeparator, 2)

	if len(parts) > 1 {
		queryFile = parts[0]
		queryName = parts[1]
	} else {
		queryName = name
	}

	return
}

var (
	blockPromptListItemStyle = lipgloss.NewStyle().PaddingLeft(0).Bold(true)
	blockPromptAppStyle      = lipgloss.NewStyle().Margin(1, 2)
)

type blockPromptItem struct {
	block *project.CodeBlock
}

func (i blockPromptItem) FilterValue() string {
	return i.block.Block.Name()
}

func (i blockPromptItem) Title() string {
	return blockPromptListItemStyle.Render(i.block.Block.Name())
}

func (i blockPromptItem) Description() string {
	return i.block.File
}

type RunBlockPrompt struct {
	list.Model
	selectedBlock list.Item
	heading       string
}

func (p RunBlockPrompt) Init() tea.Cmd {
	return nil
}

func (p RunBlockPrompt) KeyMap() *tui.KeyMap {
	kmap := tui.NewKeyMap()

	kmap.Set("enter", key.NewBinding(
		key.WithKeys("enter"),
		key.WithHelp("enter", "select"),
	))

	return kmap
}

func (p RunBlockPrompt) Update(msg tea.Msg) (tea.Model, tea.Cmd) {
	switch msg := msg.(type) {
	case tea.WindowSizeMsg:
		h, v := blockPromptAppStyle.GetFrameSize()
		p.SetSize(msg.Width-h, msg.Height-v-len(strings.Split(p.heading, "\n")))
	case tea.KeyMsg:
		kmap := p.KeyMap()

		if kmap.Matches(msg, "enter") {
			p.selectedBlock = p.SelectedItem()
			return p, tea.Quit
		}
	}

	model, cmd := p.Model.Update(msg)
	p.Model = model

	return p, cmd
}

func (p RunBlockPrompt) View() string {
	content := ""

	content += p.heading
	content += p.Model.View()

	return blockPromptAppStyle.Render(content)
}

func promptForRun(cmd *cobra.Command, blocks project.CodeBlocks) (*project.CodeBlock, error) {
	items := make([]list.Item, len(blocks))

	for i := range blocks {
		items[i] = blockPromptItem{
			block: &blocks[i],
		}
	}

	l := list.New(
		items,
		list.NewDefaultDelegate(),
		0,
		0,
	)

	l.SetFilteringEnabled(false)
	l.SetShowStatusBar(false)
	l.SetShowPagination(false)
	l.SetShowTitle(false)

	l.Title = "Select Task"

	heading := "Found multiple matching tasks. Select from the following.\n\nNote that you can avoid this screen by providing a filename specifier, such as \"{filename}:{task}\"\n\n\n"

	model := RunBlockPrompt{
		Model:   l,
		heading: heading,
	}

	prog := newProgramWithOutputs(cmd.OutOrStdout(), cmd.InOrStdin(), model, tea.WithAltScreen())
	m, err := prog.Run()
	if err != nil {
		return nil, err
	}

	result := m.(RunBlockPrompt).selectedBlock

	if result == nil {
		return nil, errors.New("no block selected")
	}

	return result.(blockPromptItem).block, nil
=======
func confirmExecution(cmd *cobra.Command, numTasks int, parallel bool, category string) error {
	text := fmt.Sprintf("Run all %d tasks", numTasks)
	if category != "" {
		text = fmt.Sprintf("Run %d tasks for category %s", numTasks, category)
	}
	if parallel {
		text += " (in parallel)"
	}

	text += "?"

	model := tui.NewStandaloneQuestionModel(
		text,
		tui.MinimalKeyMap,
		tui.DefaultStyles,
	)
	finalModel, err := newProgram(cmd, model).Run()
	if err != nil {
		return errors.Wrap(err, "cli program failed")
	}
	confirm := finalModel.(tui.StandaloneQuestionModel).Confirmed()

	if !confirm {
		return errors.New("operation cancelled")
	}

	return nil
>>>>>>> 9cae2fe9
}<|MERGE_RESOLUTION|>--- conflicted
+++ resolved
@@ -18,14 +18,11 @@
 	"github.com/stateful/runme/internal/project"
 	"github.com/stateful/runme/internal/runner/client"
 	"github.com/stateful/runme/internal/tui"
-<<<<<<< HEAD
 
 	"github.com/charmbracelet/bubbles/key"
 	"github.com/charmbracelet/bubbles/list"
 	tea "github.com/charmbracelet/bubbletea"
 	"github.com/charmbracelet/lipgloss"
-=======
->>>>>>> 9cae2fe9
 )
 
 func runCmd() *cobra.Command {
@@ -65,44 +62,15 @@
 					return err
 				}
 
-<<<<<<< HEAD
-				for _, arg := range args {
-					queryFile, queryName, err := splitRunArgument(arg)
-					if err != nil {
-						return err
-					}
-
-					blocks, err := blocks.LookupWithFile(queryFile, queryName)
-					if err != nil {
-						return err
-					}
-
-					var block project.CodeBlock
-
-					if len(blocks) > 1 {
-						if !isTerminal(os.Stdout.Fd()) {
-							return errors.New("multiple matches found for code block; please use a file specifier in the form \"{file}:{task-name}\"")
-						}
-
-						pBlock, err := promptForRun(cmd, blocks)
-						if err != nil {
-							return err
-						}
-						block = *pBlock
-					} else {
-						block = blocks[0]
-					}
-
-					if err := replace(replaceScripts, block.Block.Lines()); err != nil {
-						return err
-=======
 				if runMany {
-					for _, block := range blocks {
+					for _, fileBlock := range blocks {
+						block := fileBlock.Block
+
 						if !block.ExcludeFromRunAll() {
 							if category != "" && category != block.Category() {
 								continue
 							}
-							runBlocks = append(runBlocks, block)
+							runBlocks = append(runBlocks, fileBlock)
 						}
 					}
 					if len(runBlocks) == 0 {
@@ -110,17 +78,35 @@
 					}
 				} else {
 					for _, arg := range args {
-						block, err := lookupCodeBlock(blocks, arg)
+						queryFile, queryName, err := splitRunArgument(arg)
 						if err != nil {
 							return err
 						}
 
-						if err := replace(replaceScripts, block.Lines()); err != nil {
+						blocks, err := blocks.LookupWithFile(queryFile, queryName)
+						if err != nil {
 							return err
 						}
 
-						runBlocks = append(runBlocks, block)
->>>>>>> 9cae2fe9
+						var block project.CodeBlock
+
+						if len(blocks) > 1 {
+							if !isTerminal(os.Stdout.Fd()) {
+								return errors.New("multiple matches found for code block; please use a file specifier in the form \"{file}:{task-name}\"")
+							}
+
+							pBlock, err := promptForRun(cmd, blocks)
+							if err != nil {
+								return err
+							}
+							block = *pBlock
+						} else {
+							block = blocks[0]
+						}
+
+						if err := replace(replaceScripts, block.Block.Lines()); err != nil {
+							return err
+						}
 					}
 				}
 			}
@@ -336,7 +322,6 @@
 	return err
 }
 
-<<<<<<< HEAD
 const fileNameSeparator = ":"
 
 func splitRunArgument(name string) (queryFile string, queryName string, err error) {
@@ -466,7 +451,7 @@
 	}
 
 	return result.(blockPromptItem).block, nil
-=======
+}
 func confirmExecution(cmd *cobra.Command, numTasks int, parallel bool, category string) error {
 	text := fmt.Sprintf("Run all %d tasks", numTasks)
 	if category != "" {
@@ -494,5 +479,4 @@
 	}
 
 	return nil
->>>>>>> 9cae2fe9
 }