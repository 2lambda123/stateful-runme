--- conflicted
+++ resolved
@@ -29,19 +29,13 @@
 	stdout io.Writer
 	stderr io.Writer
 
-<<<<<<< HEAD
-	setEnvs(envs []string) error
-
-	getStdin() io.Reader
-	getStdout() io.Writer
-	getStderr() io.Writer
-=======
 	logger           *zap.Logger
 	enableBackground bool
->>>>>>> 595840fc
 
 	insecure bool
 	tlsDir   string
+
+	envs []string
 }
 
 func (rs *RunnerSettings) Clone() *RunnerSettings {
@@ -169,6 +163,12 @@
 	})
 }
 
+func WithEnvs(envs []string) RunnerOption {
+	return withSettings(func(rs *RunnerSettings) {
+		rs.envs = envs
+	})
+}
+
 func WithTempSettings(rc Runner, opts []RunnerOption, cb func()) error {
 	oldSettings := rc.getSettings().Clone()
 
@@ -184,12 +184,6 @@
 	return nil
 }
 
-func WithEnvs(envs []string) RunnerOption {
-	return func(rc Runner) error {
-		return rc.setEnvs(envs)
-	}
-}
-
 func ApplyOptions(rc Runner, opts ...RunnerOption) error {
 	for _, opt := range opts {
 		if err := opt(rc); err != nil {
