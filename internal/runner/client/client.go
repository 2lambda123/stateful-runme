--- conflicted
+++ resolved
@@ -23,19 +23,13 @@
 	sessionStrategy runnerv1.SessionStrategy
 
 	withinShellMaybe bool
-	dir              string
+	customShell      string
 
-<<<<<<< HEAD
-	setCustomShell(shell string) error
+	dir string
 
-	setStdin(stdin io.Reader) error
-	setStdout(stdout io.Writer) error
-	setStderr(stdout io.Writer) error
-=======
 	stdin  io.Reader
 	stdout io.Writer
 	stderr io.Writer
->>>>>>> 595840fc
 
 	logger           *zap.Logger
 	enableBackground bool
@@ -169,6 +163,12 @@
 	})
 }
 
+func WithCustomShell(customShell string) RunnerOption {
+	return withSettings(func(rs *RunnerSettings) {
+		rs.customShell = customShell
+	})
+}
+
 func WithTempSettings(rc Runner, opts []RunnerOption, cb func()) error {
 	oldSettings := rc.getSettings().Clone()
 
@@ -184,12 +184,6 @@
 	return nil
 }
 
-func WithCustomShell(shell string) RunnerOption {
-	return func(rc Runner) error {
-		return rc.setCustomShell(shell)
-	}
-}
-
 func ApplyOptions(rc Runner, opts ...RunnerOption) error {
 	for _, opt := range opts {
 		if err := opt(rc); err != nil {
